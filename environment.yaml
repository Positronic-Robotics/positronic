name: positronic
channels:
  - conda-forge
  - pytorch
  - defaults
dependencies:
  - python=3.11
  # Build tools
  - gcc_linux-64
  - gxx_linux-64
  # Deps
  - jupyter
  - numpy
  - matplotlib
  - rerun-sdk
  - scipy
  - requests
  - fastapi
  - uvicorn[standard]
  - pymodbus
  - pytorch
  - pytorch3d
  - opencv
  - av
  - pip
  - pip:
    - pytest
    - pytest-asyncio
    - lerobot
    - click
    - yappi
    - websockets
    - hydra-core
    - hydra-colorlog
    - dearpygui
<<<<<<< HEAD

=======
>>>>>>> 1d02c24f
# python /usr/local/zed/get_python_api.py<|MERGE_RESOLUTION|>--- conflicted
+++ resolved
@@ -33,8 +33,4 @@
     - hydra-core
     - hydra-colorlog
     - dearpygui
-<<<<<<< HEAD
-
-=======
->>>>>>> 1d02c24f
 # python /usr/local/zed/get_python_api.py