from collections import defaultdict
import os

import numpy as np
import torch

from control import ControlSystem, World, control_system


class SerialDumper:
    def __init__(self, directory: str):
        """
        Dumps serial data to a directory as torch tensors.

        Args:
            directory: Directory to save the data to. Episodes will be named sequentially.

        Example:
            >>> dumper = SerialDumper("data")
            >>> dumper.start_episode()
            >>> dumper.write({"position": np.array([1, 2, 3]), "time": 0.1})
            >>> dumper.write({"position": np.array([4, 5, 6]), "time": 0.2})
            >>> dumper.end_episode(metadata={"robot_type": "franka"})
        """
        self.directory = directory
        os.makedirs(self.directory, exist_ok=True)
        self.data = defaultdict(list)
        self.episode_metadata = {}

        episode_files = [f for f in os.listdir(directory) if f.endswith('.pt')]
        if episode_files:
            episode_numbers = [int(f.split('.')[0]) for f in episode_files]
            self.episode_count = max(episode_numbers) + 1
        else:
            self.episode_count = 0

    def start_episode(self):
        self.episode_count += 1

    def end_episode(self, metadata: dict = None):
        self.dump_episode(metadata=metadata)
        self.data = defaultdict(list)
        self.episode_metadata = {}
        
    def write(self, data: dict):
        for k, v in data.items():
            self.data[k].append(v)

    def dump_episode(self, metadata: dict = None):
        # Transform everything to torch tensors
        for k, v in self.data.items():
            self.data[k] = torch.tensor(np.array(v))
        
        if metadata is not None:
            self.data.update(metadata)

        fname = f"{self.directory}/{str(self.episode_count).zfill(3)}.pt"
        torch.save(dict(self.data), fname)
        print(f"Episode {self.episode_count} saved to {fname} with {len(self.data['time'])} frames")


@control_system(inputs=['image', 'start_episode', 'end_episode', 'target_grip', 'target_robot_position'],
                input_props=['robot_data'])
class DatasetDumper(ControlSystem):
    def __init__(self, world: World, directory: str):
        super().__init__(world)
        self.dumper = SerialDumper(directory)

    def dump_episode(self):
        self.dumper.dump_episode()

    def run(self):
        tracked = False
        episode_start = None
        target_grip, target_robot_position, img, target_ts = None, None, None, None

<<<<<<< HEAD
        def on_start_episode(_, _ts):
            nonlocal tracked, episode_start
            tracked = True
            print(f"Episode {self.episode_count} started")
            episode_start = self.world.now_ts

        def on_end_episode(_, _ts):
            nonlocal tracked, episode_start
            assert tracked, "end_episode without start_episode"
            self.dump_episode(ep_dict)
            ep_dict = defaultdict(list)
            episode_start = None
            tracked = False

        def on_target_grip(grip, ts):
            nonlocal target_grip, target_ts
            target_grip, target_ts = grip, ts

        def on_target_robot_position(robot_position, _ts):
            nonlocal target_robot_position
            target_robot_position = robot_position

        def on_image(data, ts):
            if not tracked or target_ts is None:
                return

            now_ts = self.world.now_ts

            ep_dict['image'].append(data.image if hasattr(data, 'image') else data)

            ep_dict['target_robot_position.translation'].append(target_robot_position.translation)
            ep_dict['target_robot_position.quaternion'].append(target_robot_position.quaternion)
            ep_dict['target_grip'].append(target_grip)

            if self.ins.grip is not None:
                ep_dict['grip'].append(self.ins.grip()[0])
            ep_dict['ee_force'].append(self.ins.ext_force_ee()[0])
            ep_dict['base_force'].append(self.ins.ext_force_base()[0])
            ep_dict['robot_joints'].append(self.ins.robot_joints()[0])
            robot_position, robot_ts = self.ins.robot_position()
            ep_dict['robot_position.translation'].append(robot_position.translation)
            ep_dict['robot_position.quaternion'].append(robot_position.quaternion)

            ep_dict['time'].append((now_ts - episode_start) / 1000)
            ep_dict['delay/image'].append((now_ts - ts) / 1000)
            ep_dict['delay/robot'].append((now_ts - robot_ts) / 1000)
            ep_dict['delay/target'].append((now_ts - target_ts) / 1000)

        with self.ins.subscribe(start_episode=on_start_episode,
                                end_episode=on_end_episode,
                                target_grip=on_target_grip,
                                target_robot_position=on_target_robot_position,
                                image=on_image):
            for _ in self.ins.read():
                pass
=======
        for name, ts, data in self.ins.read():
            if name == 'start_episode':
                tracked = True
                print(f"Episode {self.dumper.episode_count} started")
                episode_start = self.world.now_ts
                self.dumper.start_episode()
            elif name == 'end_episode':
                assert tracked, "end_episode without start_episode"
                if data is not None:
                    self.dumper.end_episode(metadata=data)
                else:
                    self.dumper.end_episode()
                episode_start = None
                tracked = False
            elif tracked and name == 'target_grip':
                target_grip, target_ts = data, ts
            elif tracked and name == 'target_robot_position':
                target_robot_position = data
            elif tracked and name == 'image' and target_ts is not None:
                ep_dict = {}
                now_ts = self.world.now_ts

                img = data.image if hasattr(data, 'image') else data
                ep_dict['image'] = img
                ep_dict['target_grip'] = target_grip
                ep_dict['target_robot_position.translation'] = target_robot_position.translation
                ep_dict['target_robot_position.quaternion'] = target_robot_position.quaternion

                data, robot_ts = self.ins.robot_data()
                for name, value in data.items():
                    ep_dict[name] = value
                
                ep_dict['time'] = (now_ts - episode_start) / 1000
                ep_dict['time/robot'] = robot_ts
                ep_dict['delay/image'] = (now_ts - ts) / 1000
                ep_dict['delay/robot'] = (now_ts - robot_ts) / 1000
                ep_dict['delay/target'] = (now_ts - target_ts) / 1000

                self.dumper.write(ep_dict)
>>>>>>> 1d02c24f
<|MERGE_RESOLUTION|>--- conflicted
+++ resolved
@@ -41,7 +41,7 @@
         self.dump_episode(metadata=metadata)
         self.data = defaultdict(list)
         self.episode_metadata = {}
-        
+
     def write(self, data: dict):
         for k, v in data.items():
             self.data[k].append(v)
@@ -50,7 +50,7 @@
         # Transform everything to torch tensors
         for k, v in self.data.items():
             self.data[k] = torch.tensor(np.array(v))
-        
+
         if metadata is not None:
             self.data.update(metadata)
 
@@ -74,63 +74,6 @@
         episode_start = None
         target_grip, target_robot_position, img, target_ts = None, None, None, None
 
-<<<<<<< HEAD
-        def on_start_episode(_, _ts):
-            nonlocal tracked, episode_start
-            tracked = True
-            print(f"Episode {self.episode_count} started")
-            episode_start = self.world.now_ts
-
-        def on_end_episode(_, _ts):
-            nonlocal tracked, episode_start
-            assert tracked, "end_episode without start_episode"
-            self.dump_episode(ep_dict)
-            ep_dict = defaultdict(list)
-            episode_start = None
-            tracked = False
-
-        def on_target_grip(grip, ts):
-            nonlocal target_grip, target_ts
-            target_grip, target_ts = grip, ts
-
-        def on_target_robot_position(robot_position, _ts):
-            nonlocal target_robot_position
-            target_robot_position = robot_position
-
-        def on_image(data, ts):
-            if not tracked or target_ts is None:
-                return
-
-            now_ts = self.world.now_ts
-
-            ep_dict['image'].append(data.image if hasattr(data, 'image') else data)
-
-            ep_dict['target_robot_position.translation'].append(target_robot_position.translation)
-            ep_dict['target_robot_position.quaternion'].append(target_robot_position.quaternion)
-            ep_dict['target_grip'].append(target_grip)
-
-            if self.ins.grip is not None:
-                ep_dict['grip'].append(self.ins.grip()[0])
-            ep_dict['ee_force'].append(self.ins.ext_force_ee()[0])
-            ep_dict['base_force'].append(self.ins.ext_force_base()[0])
-            ep_dict['robot_joints'].append(self.ins.robot_joints()[0])
-            robot_position, robot_ts = self.ins.robot_position()
-            ep_dict['robot_position.translation'].append(robot_position.translation)
-            ep_dict['robot_position.quaternion'].append(robot_position.quaternion)
-
-            ep_dict['time'].append((now_ts - episode_start) / 1000)
-            ep_dict['delay/image'].append((now_ts - ts) / 1000)
-            ep_dict['delay/robot'].append((now_ts - robot_ts) / 1000)
-            ep_dict['delay/target'].append((now_ts - target_ts) / 1000)
-
-        with self.ins.subscribe(start_episode=on_start_episode,
-                                end_episode=on_end_episode,
-                                target_grip=on_target_grip,
-                                target_robot_position=on_target_robot_position,
-                                image=on_image):
-            for _ in self.ins.read():
-                pass
-=======
         for name, ts, data in self.ins.read():
             if name == 'start_episode':
                 tracked = True
@@ -162,12 +105,11 @@
                 data, robot_ts = self.ins.robot_data()
                 for name, value in data.items():
                     ep_dict[name] = value
-                
+
                 ep_dict['time'] = (now_ts - episode_start) / 1000
                 ep_dict['time/robot'] = robot_ts
                 ep_dict['delay/image'] = (now_ts - ts) / 1000
                 ep_dict['delay/robot'] = (now_ts - robot_ts) / 1000
                 ep_dict['delay/target'] = (now_ts - target_ts) / 1000
 
-                self.dumper.write(ep_dict)
->>>>>>> 1d02c24f
+                self.dumper.write(ep_dict)